--- conflicted
+++ resolved
@@ -1,13 +1,7 @@
 name: Build and Deploy to Google Compute Engine
-<<<<<<< HEAD
-on:
-   schedule:
-     - cron: '0 0 1 * *'  # runs at midnight on the first day of each month
-=======
 on:  
   schedule:
     - cron: '0 0 1 * *'  # runs at 00:00:00 UTC on the first day of each month
->>>>>>> 98baab14
 env:
   PROJECT_ID: ${{ secrets.GCE_PROJECT }}
   GCS_SERVICE_ACCOUNT: ${{ secrets.GCE_SA_KEY }}
