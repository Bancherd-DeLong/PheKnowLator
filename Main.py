--- conflicted
+++ resolved
@@ -4,11 +4,8 @@
 # import needed libraries
 import argparse
 import datetime
-<<<<<<< HEAD
 import os
 import psutil
-=======
->>>>>>> d3a0b5b1
 import time
 
 from pkt_kg.downloads import OntData, LinkedData
@@ -49,70 +46,57 @@
     # STEP 3: PROCESS ONTOLOGIES
     print('\n' + '=' * 33 + '\nDOWNLOADING DATA: ONTOLOGY DATA\n' + '=' * 33 + '\n')
     start = time.time()
+
     ont = OntData(data_path=args.onts, resource_data=args.res)
     # ont = OntData(data_path='resources/ontology_source_list.txt', resource_data='./resources/resource_info.txt')
     ont.downloads_data_from_url()
+
     end = time.time()
     timestamp = datetime.datetime.now().strftime("%Y-%m-%d %H:%M:%S")
-<<<<<<< HEAD
     print('\n TOTAL SECONDS TO DOWNLOAD ONTOLOGIES: {} @ {}'. format(end-start, timestamp))
     process = psutil.Process(os.getpid())
     print(process.memory_info(), process.memory_percent())
-=======
-    print('\n TOTAL SECONDS TO DOWNLOAD ONTOLOGIES: {} @ {}'.format(end - start, timestamp))
->>>>>>> d3a0b5b1
 
     # STEP 4: PROCESS EDGE DATA
     print('\n' + '=' * 33 + '\nDOWNLOADING DATA: CLASS DATA\n' + '=' * 33 + '\n')
     start = time.time()
+
     ent = LinkedData(data_path=args.edg, resource_data=args.res)
     # ent = LinkedData(data_path='resources/edge_source_list.txt', resource_data='./resources/resource_info.txt')
     ent.downloads_data_from_url()
+
     end = time.time()
     timestamp = datetime.datetime.now().strftime("%Y-%m-%d %H:%M:%S")
-<<<<<<< HEAD
     print('\n TOTAL SECONDS TO DOWNLOAD NON-ONTOLOGY DATA: {} @ {}'.format(end - start, timestamp))
     process = psutil.Process(os.getpid())
     print(process.memory_info(), process.memory_percent())
-=======
-    print('\n TOTAL SECONDS TO DOWNLOAD ONTOLOGIES: {} @ {}'.format(end - start, timestamp))
->>>>>>> d3a0b5b1
 
     #####################
     # CREATE EDGE LISTS #
     #####################
 
     print('\n' + '=' * 33 + '\nPROCESSING EDGE DATA\n' + '=' * 33 + '\n')
-<<<<<<< HEAD
-    # start = time.time()
-=======
     start = time.time()
->>>>>>> d3a0b5b1
+
     # STEP 1: create master resource dictionary
     combined_edges = dict(ent.data_files, **ont.data_files)
     # master_edges = CreatesEdgeList(data_files=combined_edges, source_file='./resources/resource_info.txt')
     master_edges = CreatesEdgeList(data_files=combined_edges, source_file=args.res)
     master_edges.creates_knowledge_graph_edges()
+
     end = time.time()
     timestamp = datetime.datetime.now().strftime("%Y-%m-%d %H:%M:%S")
-<<<<<<< HEAD
     print('\n TOTAL SECONDS TO BUILD THE MASTER EDGE LIST: {} @ {}'.format(end - start, timestamp))
     process = psutil.Process(os.getpid())
     print(process.memory_info(), process.memory_percent())
-=======
-    print('\n TOTAL SECONDS TO DOWNLOAD ONTOLOGIES: {} @ {}'.format(end - start, timestamp))
->>>>>>> d3a0b5b1
 
     #########################
     # BUILD KNOWLEDGE GRAPH #
     #########################
 
     print('\n' + '=' * 33 + '\nBUILDING KNOWLEDGE GRAPH\n' + '=' * 33 + '\n')
-<<<<<<< HEAD
-    # start = time.time()
-=======
     start = time.time()
->>>>>>> d3a0b5b1
+
     if args.kg == 'partial':
         kg = PartialBuild(kg_version='v2.0.0',
                           write_location=args.out,
@@ -142,15 +126,12 @@
                        kg_metadata_flag=args.kgm)
 
     kg.construct_knowledge_graph()
+
     end = time.time()
     timestamp = datetime.datetime.now().strftime("%Y-%m-%d %H:%M:%S")
-<<<<<<< HEAD
     print('\n TOTAL SECONDS TO CONSTRUCT A KG: {} @ {}'.format(end - start, timestamp))
     process = psutil.Process(os.getpid())
     print(process.memory_info(), process.memory_percent())
-=======
-    print('\n TOTAL SECONDS TO DOWNLOAD ONTOLOGIES: {} @ {}'.format(end - start, timestamp))
->>>>>>> d3a0b5b1
 
 
 if __name__ == '__main__':
