## PheKnowLator

<<<<<<< HEAD

A repository for building biomedical knowledge graphs of human disease mechanisms. Detailed information regarding this project can be found on the associated [Wiki](https://github.com/callahantiff/PheKnowLater/wiki).
=======
A repository for building biomedical knowledge graphs of human disease mechanisms. Detailed information regarding this project can be found on the associated [Wiki](https://github.com/callahantiff/PheKnowLater/wiki).

<img src="https://zenodo.org/badge/DOI/10.5281/zenodo.3401437.svg"> 
>>>>>>> 8dd75806

**This is a Reproducible Research Repository:** This repository contains more than just code, it provides a detailed and transparent narrative of our research process. For detailed information on how we use GitHub as a reproducible research platform, click [here](https://github.com/callahantiff/Abra-Collaboratory/wiki/Using-GitHub-as-a-Reproducible-Research-Platform).

<img src="https://img.shields.io/badge/ReproducibleResearch-AbraCollaboratory-magenta.svg?style=flat-square" alt="git-AbraCollaboratory"> 

<br>  

**Project Stats:** ![GitHub contributors](https://img.shields.io/github/contributors/callahantiff/PheKnowLater.svg?color=yellow&style=flat-square) ![Github all releases](https://img.shields.io/github/downloads/callahantiff/PheKnowLater/total.svg?color=dodgerblue&style=flat-square)

***

### Releases  
All code and output for each release are free to download, see [Wiki](https://github.com/callahantiff/PheKnowLator/wiki) for full release archive.  

**Current Release:** [v2.0.0](https://github.com/callahantiff/PheKnowLator/wiki/v2.0.0). Data and code can be directly downloaded [here](https://github.com/callahantiff/PheKnowLator/wiki/v2.0.0#generated-output)

*** 

### Getting Started

**Dependencies:**  
- [x] This program requires Python version 3.6. To install required modules, run the following:  

    ```
    pip install -r requirements.txt
    ``` 

- [x] Biomedical Knowledge graph embeddings are generated using [n1-standard1](https://cloud.google.com/compute/vm-instance-pricing#n1_predefined) Google Compute VMs.  
- [x] ‼ **Important:** This code also depends on four documents in order to run successfully. For information on 
what's included in these documents, see the [Wiki](https://github.com/callahantiff/PheKnowLator/wiki/Dependencies).  
- [x] This program depends on the [OWLTools](https://github.com/owlcollab/owltools) library. Please download it to 
`resources/lib/` prior to running `main.py`.  

<br>

**Data Sources:** This knowledge graph is constructed from the following public data sources, which we are very grateful for 🙏 🙇‍♀ . See our [data source documentation](https://github.com/callahantiff/PheKnowLator/wiki/Data-Sources) for information on the data we use.


#### Running Code

- This program can be run using a Jupyter Notebook ([`main.ipynb`](https://github.com/callahantiff/pheknowlator/blob/master/main.ipynb)) 
- This program can be also be run from the command line ([`main.py`](https://github.com/callahantiff/pheknowlator/blob/master/main.py)) by:

```
python3 Main.py -h

usage: Main.py [-h] -o ONTS -c CLS -i INST

PheKnowLator: This program builds a biomedical knowledge graph using Open
Biomedical Ontologies and linked open data. The programs takes the following arguments:

optional arguments:
  -h, --help            show this help message and exit
  -o ONTS, --onts ONTS  name/path to text file containing ontologies
  -c CLS, --cls CLS     name/path to text file containing class sources
  -i INST, --inst INST  name/path to text file containing instance sources
```   

#### Workflow   
**STEP 1: Download Data**
 - <u>Download Ontologies</u>: Downloads ontologies with or without imports from the `ontology_source_list.txt` file.
  Once the ontology has downloaded, metadata information from each ontology will be saved to `ontology_source_metadata.txt`, which is located within the `resources/ontologies` directory.
 - <u>Download Class Data</u>: Downloads data that is used to create connections between ontology concepts treated as
  classes and instance data from the `class_source_list.txt` file. Once 
    the data has downloaded, metadata information from each source will be saved to `class_source_metadata.txt`, which is located within the `resources/text_files` directory. 
 - <u>Download Instance Data</u>: Downloads data from the `instance_source_list.txt` file. Once the data has downloaded, metadata information from each source will be saved to `instance_source_metadata.txt`, which is located within the `resources/text_files` directory.   

**STEP 2: Create Edge Lists**  
 - Run `python/NCBO_rest_api.py` script first. Note, that you will need to create an account with [BioPortal](http://basic-formal-ontology.org/) and place your API key in `resources/bioportal_api_key.txt`. 
   - When run from the command line, you will be asked to enter two ontologies (`source1=MESH`, `source2=CHEBI`).
   - This will generate a text file that contains mappings between identifiers from two ontologies specified and write the results to `resources/data_maps/source1_source2_map.txt`.  

 - Create edges between classes and instances of classes.  
 - Create edges between instances of classes and instances of data.  

**STEP 3: Build Knowledge Graph**  
1. Merge ontologies used as classes.  
2. Add class-instance and instance-instance edges to merged ontologies.  
3. Remove disjointness axioms.  
4. Deductively close knowledge graph using [Elk reasoner](https://www.cs.ox.ac.uk/isg/tools/ELK/).    
<<<<<<< HEAD
5. Remove edges that are not clinically meaningful.  
6. Write edges (as triples) to local directory.  
7. Convert original edges to integers and write to local directory (required input format for generating embeddings).

**STEP 4: Generate Mechanism Embeddings**  
To create estimates of modlecular mechanisms, we embed knowledge graph information extracted by [DeepWalk](https://github.com/phanein/deepwalk). This repository contains code to run two versions of the [original method](http://www.perozzi.net/publications/14_kdd_deepwalk.pdf) developed by [Bryan Perozzi](https://github.com/phanein):    
 -  [`DeepWalk algorithm-C`](https://github.com/xgfs/deepwalk-c): an implementation of the original algorithm in C++ (with some improvements to speed up initialize the hierarchical softmax tree that was developed by [Anton Tsitsulin](https://github.com/xgfs).  
 - [`DeepWalk-RDF`](https://github.com/bio-ontology-research-group/walking-rdf-and-owl): an extension of the original algorithm that also embeds graph edges; developed by [the Bio-Ontology Research Group](https://github.com/bio-ontology-research-group/walking-rdf-and-owl).  
   - ‼ **Note:** This library depends on the [C++ Boost library](https://www.pyimagesearch.com/2015/04/27/installing
   -boost-and-boost-python-on-osx-with-homebrew/) and [Boost Threadpool Header Files](http://threadpool.sourceforge
   .net/). For the Headers, the sub-directory called `Boost` at the top-level of the `walking-rdf-and-owl-master
   ` directory. In order to compile and run `Deepwalk-RDF` on OSX, there are a few important changes that will need
    to be made:  
=======
5. Write edges (as triples) to local directory.  
6. Convert original edges to integers and write to local directory (required input format for generating embeddings).

**STEP 4: Generate Mechanism Embeddings**  
 - A [modified](https://github.com/bio-ontology-research-group/walking-rdf-and-owl) version of the [DeepWalk 
 algorithm](https://github.com/bio-ontology-research-group/walking-rdf-and-owl) was implemented to generate molecular mechanism embeddings from the biomedical knowledge graph. 
   - ‼ **Note:** This library depends on the [C++ Boost library](https://www.pyimagesearch.com/2015/04/27/installing-boost-and-boost-python-on-osx-with-homebrew/) and [Boost Threadpool Header Files](http://threadpool.sourceforge.net/). For the Headers, the sub-directory called `Boost` at the top-level of the `walking-rdf-and-owl-master` directory. In order to compile and run `Deepwalk-RDF`, there are a few important changes that will need to be made:  
>>>>>>> 8dd75806
      - Change `TIME_UTC` to `TIME_UTC_` in the `boost/threadpool/task_adaptors.hpp`.  
      - Change the `-lboost_thread` argument to `-lboost_thread-mt` in the `walking-rdf-and-owl-master/Makefile` 
      - To troubleshoot incompatability issues between Deepwalk and Gensim, run the following in this order:  
        - `pip uninstall gensim`  
        - `pip uninstall deepwalk`  
        - `pip install gensim==0.10.2` 
        - `pip install deepwalk`  

<br>

***

### Contributing

Please read [CONTRIBUTING.md](https://github.com/callahantiff/pheknowlator/blob/master/CONTRIBUTING.md) for details on 
our code of conduct, and the process for submitting pull requests to us.


### License

<<<<<<< HEAD
This project is licensed under Apache License 2.0 - see the [LICENSE.md](https://github.com/callahantiff/pheknowlator/blob/master/LICENSE) file for details.


**Citing this Work:**  
```
@misc{callahan_tj_2019_3401437,
  author       = {Callahan, TJ},
  title        = {PheKnowLator},
  month        = mar,
  year         = 2019,
  doi          = {10.5281/zenodo.3401437},
  url          = {https://doi.org/10.5281/zenodo.3401437}
}
```
=======
This project is licensed under Apache License 2.0 - see the [LICENSE.md](https://github.com/callahantiff/pheknowlator/blob/master/LICENSE) file for details.
>>>>>>> 8dd75806
<|MERGE_RESOLUTION|>--- conflicted
+++ resolved
@@ -1,13 +1,7 @@
 ## PheKnowLator
 
-<<<<<<< HEAD
-
-A repository for building biomedical knowledge graphs of human disease mechanisms. Detailed information regarding this project can be found on the associated [Wiki](https://github.com/callahantiff/PheKnowLater/wiki).
-=======
-A repository for building biomedical knowledge graphs of human disease mechanisms. Detailed information regarding this project can be found on the associated [Wiki](https://github.com/callahantiff/PheKnowLater/wiki).
-
+A repository for building biomedical knowledge graphs of human disease mechanisms. Detailed information regarding this project can be found on the associated [Wiki](https://github.com/callahantiff/PheKnowLater/wiki).  
 <img src="https://zenodo.org/badge/DOI/10.5281/zenodo.3401437.svg"> 
->>>>>>> 8dd75806
 
 **This is a Reproducible Research Repository:** This repository contains more than just code, it provides a detailed and transparent narrative of our research process. For detailed information on how we use GitHub as a reproducible research platform, click [here](https://github.com/callahantiff/Abra-Collaboratory/wiki/Using-GitHub-as-a-Reproducible-Research-Platform).
 
@@ -88,7 +82,6 @@
 2. Add class-instance and instance-instance edges to merged ontologies.  
 3. Remove disjointness axioms.  
 4. Deductively close knowledge graph using [Elk reasoner](https://www.cs.ox.ac.uk/isg/tools/ELK/).    
-<<<<<<< HEAD
 5. Remove edges that are not clinically meaningful.  
 6. Write edges (as triples) to local directory.  
 7. Convert original edges to integers and write to local directory (required input format for generating embeddings).
@@ -102,7 +95,6 @@
    .net/). For the Headers, the sub-directory called `Boost` at the top-level of the `walking-rdf-and-owl-master
    ` directory. In order to compile and run `Deepwalk-RDF` on OSX, there are a few important changes that will need
     to be made:  
-=======
 5. Write edges (as triples) to local directory.  
 6. Convert original edges to integers and write to local directory (required input format for generating embeddings).
 
@@ -110,7 +102,6 @@
  - A [modified](https://github.com/bio-ontology-research-group/walking-rdf-and-owl) version of the [DeepWalk 
  algorithm](https://github.com/bio-ontology-research-group/walking-rdf-and-owl) was implemented to generate molecular mechanism embeddings from the biomedical knowledge graph. 
    - ‼ **Note:** This library depends on the [C++ Boost library](https://www.pyimagesearch.com/2015/04/27/installing-boost-and-boost-python-on-osx-with-homebrew/) and [Boost Threadpool Header Files](http://threadpool.sourceforge.net/). For the Headers, the sub-directory called `Boost` at the top-level of the `walking-rdf-and-owl-master` directory. In order to compile and run `Deepwalk-RDF`, there are a few important changes that will need to be made:  
->>>>>>> 8dd75806
       - Change `TIME_UTC` to `TIME_UTC_` in the `boost/threadpool/task_adaptors.hpp`.  
       - Change the `-lboost_thread` argument to `-lboost_thread-mt` in the `walking-rdf-and-owl-master/Makefile` 
       - To troubleshoot incompatability issues between Deepwalk and Gensim, run the following in this order:  
@@ -131,8 +122,7 @@
 
 ### License
 
-<<<<<<< HEAD
-This project is licensed under Apache License 2.0 - see the [LICENSE.md](https://github.com/callahantiff/pheknowlator/blob/master/LICENSE) file for details.
+This project is licensed under Apache License 2.0 - see the [LICENSE.md](https://github.com/callahantiff/pheknowlator/blob/master/LICENSE) file for details.  
 
 
 **Citing this Work:**  
@@ -145,7 +135,4 @@
   doi          = {10.5281/zenodo.3401437},
   url          = {https://doi.org/10.5281/zenodo.3401437}
 }
-```
-=======
-This project is licensed under Apache License 2.0 - see the [LICENSE.md](https://github.com/callahantiff/pheknowlator/blob/master/LICENSE) file for details.
->>>>>>> 8dd75806
+```   